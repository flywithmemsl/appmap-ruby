--- conflicted
+++ resolved
@@ -1,15 +1,14 @@
-<<<<<<< HEAD
 # v0.15.0
 
 **WARNING** Breaking changes
 
+* **AppMap version** updated to 1.1
 * **Event `parameters`** are reported as an array rather than a map, so that parameter order is preserved.
 * **Event `receiver`** reports the `receiver/this/self` parameter of each method call.
-=======
+
 # v0.14.1
 
 * **RSpec** don't try and modify a frozen string.
->>>>>>> d7e795be
 
 # v0.14.0
 
